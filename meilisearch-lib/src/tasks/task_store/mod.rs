mod store;

use std::cmp::{Ordering, Reverse};
use std::collections::{BinaryHeap, HashSet};
use std::path::Path;
use std::sync::Arc;

use chrono::Utc;
use log::{debug, trace};
use tokio::sync::RwLock;

use crate::index_resolver::IndexUid;
use crate::tasks::task::TaskEvent;

use super::error::TaskError;
use super::task::{Job, Task, TaskContent, TaskId};
use super::Result;

#[cfg(test)]
pub use store::test::MockStore as Store;
#[cfg(not(test))]
pub use store::Store;

/// Defines constraints to be applied when querying for Tasks from the store.
#[derive(Default, Debug)]
pub struct TaskFilter {
    indexes: Option<HashSet<String>>,
}

impl TaskFilter {
    fn pass(&self, task: &Task) -> bool {
        self.indexes
            .as_ref()
            .map(|indexes| indexes.contains(&*task.index_uid))
            .unwrap_or(true)
    }

    /// Adds an index to the filter, so the filter must match this index.
    pub fn filter_index(&mut self, index: String) {
        self.indexes
            .get_or_insert_with(Default::default)
            .insert(index);
    }
}

/// You can't clone a job because of its volatile nature.
/// If you try to do it it'll be replaced by a `Job::Empty` and the
/// original `Job` will stay untouched.
/// If you need to take the `Job` with you though. You can call the method
/// `Pending::take`. It'll return the `Pending` as-is but `Empty` the original.
#[derive(Debug, PartialEq)]
pub enum Pending<T> {
    /// A task stored on disk that must be processed.
    Task(T),
    /// Job always have a higher priority over normal tasks and are not stored on disk.
    /// It can be refered as `Volatile job`.
    Job(Job),
}

impl<T: Clone> Clone for Pending<T> {
    // Be cautious when you clone a `Pending`. If it was a `Job` you
    // will get an empty ghost task instead of a copy of the original ghost task.
    // See the `take` methods defined on the `Pending`.
    fn clone(&self) -> Self {
        match self {
            Self::Task(task) => Self::Task(task.clone()),
            Self::Job(_) => Self::Job(Job::Empty),
        }
    }
}

impl<T> Pending<T> {
    /// Map the content of the `Pending::Task(content)` changing the type of the `Pending`.
    pub fn map_real<U, F: FnOnce(T) -> U>(self, f: F) -> Pending<U> {
        match self {
            Self::Task(task) => Pending::Task(f(task)),
            Self::Job(task) => Pending::Job(task),
        }
    }
}

impl Pending<TaskId> {
    /// Return the `TaskId` of the task if it's a realy Task.
    pub fn get_task_id(&self) -> Option<TaskId> {
        match self {
            Self::Task(tid) => Some(*tid),
            _ => None,
        }
    }

    /// Makes a copy of the task or take the content of the volatile job.
    pub fn take(&mut self) -> Self {
        match self {
            Self::Task(id) => Self::Task(*id),
            Self::Job(ghost) => Self::Job(std::mem::take(ghost)),
        }
    }
}

impl Pending<Task> {
    /// Return the `TaskId` of the task if it's a realy Task.
    pub fn get_task_id(&self) -> Option<TaskId> {
        match self {
            Self::Task(task) => Some(task.id),
            _ => None,
        }
    }
}

impl Eq for Pending<TaskId> {}

impl PartialOrd for Pending<TaskId> {
    fn partial_cmp(&self, other: &Self) -> Option<Ordering> {
        match (self, other) {
            (Pending::Task(lhs), Pending::Task(rhs)) => Some(lhs.cmp(rhs)),
            (Pending::Task(_), Pending::Job(_)) => Some(Ordering::Less),
            (Pending::Job(_), Pending::Task(_)) => Some(Ordering::Greater),
            (Pending::Job(_), Pending::Job(_)) => Some(Ordering::Equal),
        }
    }
}

impl Ord for Pending<TaskId> {
    fn cmp(&self, other: &Self) -> Ordering {
        self.partial_cmp(other).unwrap()
    }
}

pub struct TaskStore {
    store: Arc<Store>,
    pending_queue: Arc<RwLock<BinaryHeap<Reverse<Pending<TaskId>>>>>,
}

impl Clone for TaskStore {
    fn clone(&self) -> Self {
        Self {
            store: self.store.clone(),
            pending_queue: self.pending_queue.clone(),
        }
    }
}

impl TaskStore {
    pub fn new(path: impl AsRef<Path>, size: usize) -> Result<Self> {
<<<<<<< HEAD
        Ok(Self {
            store: Arc::new(Store::new(path, size)?),
            pending_queue: Arc::default(),
=======
        let mut store = Store::new(path, size)?;
        let unfinished_tasks = store.reset_and_return_unfinished_tasks()?;
        let store = Arc::new(store);

        Ok(Self {
            store,
            pending_queue: Arc::new(RwLock::new(unfinished_tasks)),
>>>>>>> 646c7816
        })
    }

    pub async fn register(&self, index_uid: IndexUid, content: TaskContent) -> Result<Task> {
        debug!("registering update: {:?}", content);
        let store = self.store.clone();
        let task = tokio::task::spawn_blocking(move || -> Result<Task> {
            let mut txn = store.wtxn()?;
            let next_task_id = store.next_task_id(&mut txn)?;
            let created_at = TaskEvent::Created(Utc::now());
            let task = Task {
                id: next_task_id,
                index_uid,
                content,
                events: vec![created_at],
            };

            store.put(&mut txn, &task)?;
            txn.commit()?;

            Ok(task)
        })
        .await??;

        self.pending_queue
            .write()
            .await
            .push(Reverse(Pending::Task(task.id)));

        Ok(task)
    }

    /// Register an update that applies on multiple indexes.
    /// Currently the update is considered as a priority.
    pub async fn register_ghost_task(&self, content: Job) {
        debug!("registering a ghost task: {:?}", content);
        self.pending_queue
            .write()
            .await
            .push(Reverse(Pending::Job(content)));
    }

    /// Pop the current `Job` from the penging queue.
    pub async fn pop_ghost_task(&self) -> Option<Job> {
        trace!("Popping a ghost task");
        let mut lock = self.pending_queue.write().await;
        if let Some(Reverse(Pending::Job(_))) = lock.peek() {
            if let Reverse(Pending::Job(task)) = lock.pop().unwrap() {
                return Some(task);
            } else {
                unreachable!();
            }
        }
        None
    }

    /// Returns the next task to process.
    pub async fn peek_pending_task(&self) -> Option<Pending<TaskId>> {
        self.pending_queue
            .write()
            .await
            .peek_mut()
            // we don't want to keep the mutex thus we clone the data.
            .map(|mut pending_task| pending_task.0.take())
    }

    /// Returns the next task to process if there is one.
    pub async fn get_processing_task(&self) -> Result<Option<Task>> {
        match self.peek_pending_task().await {
            Some(Pending::Task(tid)) => {
                let task = self.get_task(tid, None).await?;
                Ok(matches!(task.events.last(), Some(TaskEvent::Processing(_))).then(|| task))
            }
            _ => Ok(None),
        }
    }

    pub async fn get_task(&self, id: TaskId, filter: Option<TaskFilter>) -> Result<Task> {
        let store = self.store.clone();
        let task = tokio::task::spawn_blocking(move || -> Result<_> {
            let txn = store.rtxn()?;
            let task = store.get(&txn, id)?;
            Ok(task)
        })
        .await??
        .ok_or(TaskError::UnexistingTask(id))?;

        match filter {
            Some(filter) => filter
                .pass(&task)
                .then(|| task)
                .ok_or(TaskError::UnexistingTask(id)),
            None => Ok(task),
        }
    }

    pub async fn update_tasks(&self, tasks: Vec<Pending<Task>>) -> Result<()> {
        let store = self.store.clone();

        tokio::task::spawn_blocking(move || -> Result<()> {
            let mut txn = store.wtxn()?;

            for task in tasks {
                match task {
                    Pending::Task(task) => store.put(&mut txn, &task)?,
                    Pending::Job(_) => (),
                }
            }

            txn.commit()?;

            Ok(())
        })
        .await??;

        Ok(())
    }

    /// Since we only handle dump of ONE task. Currently this function take
    /// no parameters and pop the current task out of the pending_queue.
    pub async fn delete_task(&self) {
        let _ = self.pending_queue.write().await.pop();
    }

    pub async fn list_tasks(
        &self,
        offset: Option<TaskId>,
        filter: Option<TaskFilter>,
        limit: Option<usize>,
    ) -> Result<Vec<Task>> {
        let store = self.store.clone();

        tokio::task::spawn_blocking(move || {
            let txn = store.rtxn()?;
            let tasks = store.list_tasks(&txn, offset, filter, limit)?;
            Ok(tasks)
        })
        .await?
    }
}

#[cfg(test)]
pub mod test {
    use super::*;

    use nelson::Mocker;
    use quickcheck::{Arbitrary, Gen};
    use tempfile::tempdir;

    pub enum MockTaskStore {
        Task(TaskStore),
        Mock(Arc<Mocker>),
    }

    impl Clone for MockTaskStore {
        fn clone(&self) -> Self {
            match self {
                Self::Task(x) => Self::Task(x.clone()),
                Self::Mock(x) => Self::Mock(x.clone()),
            }
        }
    }

    impl MockTaskStore {
        pub fn new(path: impl AsRef<Path>, size: usize) -> Result<Self> {
            Ok(Self::Task(TaskStore::new(path, size)?))
        }

        pub fn mock(mocker: Mocker) -> Self {
            Self::Mock(Arc::new(mocker))
        }

        pub async fn update_tasks(&self, tasks: Vec<Pending<Task>>) -> Result<()> {
            match self {
                Self::Task(s) => s.update_tasks(tasks).await,
                Self::Mock(m) => unsafe { m.get::<_, Result<()>>("update_tasks").call(tasks) },
            }
        }

        pub async fn delete_task(&self) {
            match self {
                Self::Task(s) => s.delete_task().await,
                Self::Mock(m) => unsafe { m.get::<_, Result<()>>("delete_task").call() },
            }
        }

        pub async fn get_task(&self, id: TaskId, filter: Option<TaskFilter>) -> Result<Task> {
            match self {
                Self::Task(s) => s.get_task(id, filter).await,
                Self::Mock(m) => unsafe { m.get::<_, Result<Task>>("get_task").call((id, filter)) },
            }
        }

        pub async fn get_processing_task(&self) -> Result<Option<Task>> {
            match self {
                Self::Task(s) => s.get_processing_task().await,
                Self::Mock(m) => unsafe {
                    m.get::<_, Result<Option<Task>>>("get_pending_task")
                        .call(())
                },
            }
        }

        pub async fn peek_pending_task(&self) -> Option<Pending<TaskId>> {
            match self {
                Self::Task(s) => s.peek_pending_task().await,
                Self::Mock(m) => unsafe {
                    m.get::<_, Option<Pending<TaskId>>>("peek_pending_task")
                        .call(())
                },
            }
        }

        pub async fn list_tasks(
            &self,
            from: Option<TaskId>,
            filter: Option<TaskFilter>,
            limit: Option<usize>,
        ) -> Result<Vec<Task>> {
            match self {
                Self::Task(s) => s.list_tasks(from, filter, limit).await,
                Self::Mock(_m) => todo!(),
            }
        }

        pub async fn register(&self, index_uid: IndexUid, content: TaskContent) -> Result<Task> {
            match self {
                Self::Task(s) => s.register(index_uid, content).await,
                Self::Mock(_m) => todo!(),
            }
        }

        pub async fn register_ghost_task(&self, content: Job) {
            match self {
                Self::Task(s) => s.register_ghost_task(content).await,
                Self::Mock(_m) => todo!(),
            }
        }
    }

    #[test]
    fn test_increment_task_id() {
        let temp_dir = tempdir().unwrap();
        let store = Store::new(temp_dir.path(), 4096 * 100).unwrap();

        let mut txn = store.wtxn().unwrap();
        assert_eq!(store.next_task_id(&mut txn).unwrap(), 0);
        assert_eq!(store.next_task_id(&mut txn).unwrap(), 0);

        let mut g = Gen::new(10);
        let mut task = Task::arbitrary(&mut g);
        task.id = 0;

        store.put(&mut txn, &task).unwrap();

        txn.commit().unwrap();

        let mut txn = store.wtxn().unwrap();
        assert_eq!(store.next_task_id(&mut txn).unwrap(), 1);
    }
}<|MERGE_RESOLUTION|>--- conflicted
+++ resolved
@@ -142,11 +142,6 @@
 
 impl TaskStore {
     pub fn new(path: impl AsRef<Path>, size: usize) -> Result<Self> {
-<<<<<<< HEAD
-        Ok(Self {
-            store: Arc::new(Store::new(path, size)?),
-            pending_queue: Arc::default(),
-=======
         let mut store = Store::new(path, size)?;
         let unfinished_tasks = store.reset_and_return_unfinished_tasks()?;
         let store = Arc::new(store);
@@ -154,7 +149,6 @@
         Ok(Self {
             store,
             pending_queue: Arc::new(RwLock::new(unfinished_tasks)),
->>>>>>> 646c7816
         })
     }
 
