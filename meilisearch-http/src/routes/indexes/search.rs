--- conflicted
+++ resolved
@@ -117,17 +117,13 @@
 
     let mut aggregate = SearchAggregator::from_query(&query, &req);
 
-<<<<<<< HEAD
-    let search_result = meilisearch.search(path.into_inner(), query).await?;
-=======
-    let search_result = meilisearch.search(path.into_inner().index_uid, query).await;
+    let search_result = meilisearch.search(path.into_inner(), query).await;
     if let Ok(ref search_result) = search_result {
         aggregate.succeed(search_result);
     }
     analytics.get_search(aggregate);
 
     let search_result = search_result?;
->>>>>>> c9f37264
 
     // Tests that the nb_hits is always set to false
     #[cfg(test)]
@@ -149,17 +145,13 @@
 
     let mut aggregate = SearchAggregator::from_query(&query, &req);
 
-<<<<<<< HEAD
-    let search_result = meilisearch.search(path.into_inner(), query).await?;
-=======
-    let search_result = meilisearch.search(path.into_inner().index_uid, query).await;
+    let search_result = meilisearch.search(path.into_inner(), query).await;
     if let Ok(ref search_result) = search_result {
         aggregate.succeed(search_result);
     }
     analytics.post_search(aggregate);
 
     let search_result = search_result?;
->>>>>>> c9f37264
 
     // Tests that the nb_hits is always set to false
     #[cfg(test)]
