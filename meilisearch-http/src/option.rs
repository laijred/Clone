use std::{error, fs};
use std::io::{BufReader, Read};
use std::path::PathBuf;
use std::sync::Arc;

use rustls::internal::pemfile::{certs, pkcs8_private_keys, rsa_private_keys};
use rustls::{
    AllowAnyAnonymousOrAuthenticatedClient, AllowAnyAuthenticatedClient, NoClientAuth,
    RootCertStore,
};
use structopt::StructOpt;

const POSSIBLE_ENV: [&str; 2] = ["development", "production"];

#[derive(Debug, Default, Clone, StructOpt)]
pub struct Opt {
    /// The destination where the database must be created.
    #[structopt(long, env = "MEILI_DB_PATH", default_value = "./data.ms")]
    pub db_path: String,

    /// The address on which the http server will listen.
    #[structopt(long, env = "MEILI_HTTP_ADDR", default_value = "127.0.0.1:7700")]
    pub http_addr: String,

    /// The master key allowing you to do everything on the server.
    #[structopt(long, env = "MEILI_MASTER_KEY")]
    pub master_key: Option<String>,

    /// The Sentry DSN to use for error reporting. This defaults to the MeiliSearch Sentry project.
    /// You can disable sentry all together using the `--no-sentry` flag or `MEILI_NO_SENTRY` environment variable.
    #[cfg(all(not(debug_assertions), feature = "sentry"))]
    #[structopt(long, env = "SENTRY_DSN", default_value = "https://5ddfa22b95f241198be2271aaf028653@sentry.io/3060337")]
    pub sentry_dsn: String,

    /// Disable Sentry error reporting.
    #[cfg(all(not(debug_assertions), feature = "sentry"))]
    #[structopt(long, env = "MEILI_NO_SENTRY")]
    pub no_sentry: bool,

    /// This environment variable must be set to `production` if you are running in production.
    /// If the server is running in development mode more logs will be displayed,
    /// and the master key can be avoided which implies that there is no security on the updates routes.
    /// This is useful to debug when integrating the engine with another service.
    #[structopt(long, env = "MEILI_ENV", default_value = "development", possible_values = &POSSIBLE_ENV)]
    pub env: String,

    /// Do not send analytics to Meili.
    #[structopt(long, env = "MEILI_NO_ANALYTICS")]
    pub no_analytics: bool,

    /// The maximum size, in bytes, of the main lmdb database directory
    #[structopt(long, env = "MEILI_MAX_MDB_SIZE", default_value = "107374182400")] // 100GB
    pub max_mdb_size: usize,

    /// The maximum size, in bytes, of the update lmdb database directory
    #[structopt(long, env = "MEILI_MAX_UDB_SIZE", default_value = "107374182400")] // 100GB
    pub max_udb_size: usize,

    /// The maximum size, in bytes, of accepted JSON payloads
    #[structopt(long, env = "MEILI_HTTP_PAYLOAD_SIZE_LIMIT", default_value = "10485760")] // 10MB
    pub http_payload_size_limit: usize,

    /// Read server certificates from CERTFILE.
    /// This should contain PEM-format certificates
    /// in the right order (the first certificate should
    /// certify KEYFILE, the last should be a root CA).
    #[structopt(long, env = "MEILI_SSL_CERT_PATH", parse(from_os_str))]
    pub ssl_cert_path: Option<PathBuf>,

    /// Read private key from KEYFILE.  This should be a RSA
    /// private key or PKCS8-encoded private key, in PEM format.
    #[structopt(long, env = "MEILI_SSL_KEY_PATH", parse(from_os_str))]
    pub ssl_key_path: Option<PathBuf>,

    /// Enable client authentication, and accept certificates
    /// signed by those roots provided in CERTFILE.
    #[structopt(long, env = "MEILI_SSL_AUTH_PATH", parse(from_os_str))]
    pub ssl_auth_path: Option<PathBuf>,

    /// Read DER-encoded OCSP response from OCSPFILE and staple to certificate.
    /// Optional
    #[structopt(long, env = "MEILI_SSL_OCSP_PATH", parse(from_os_str))]
    pub ssl_ocsp_path: Option<PathBuf>,

    /// Send a fatal alert if the client does not complete client authentication.
    #[structopt(long, env = "MEILI_SSL_REQUIRE_AUTH")]
    pub ssl_require_auth: bool,

    /// SSL support session resumption
    #[structopt(long, env = "MEILI_SSL_RESUMPTION")]
    pub ssl_resumption: bool,

    /// SSL support tickets.
    #[structopt(long, env = "MEILI_SSL_TICKETS")]
    pub ssl_tickets: bool,

    /// Defines the path of the snapshot file to import.
    /// This option will, by default, stop the process if a database already exist or if no snapshot exists at
    /// the given path. If this option is not specified no snapshot is imported.
    #[structopt(long, env = "MEILI_LOAD_FROM_SNAPSHOT")]
    pub load_from_snapshot: Option<PathBuf>,

    /// The engine will ignore a missing snapshot and not return an error in such case.
    #[structopt(long, requires = "load-from-snapshot", env = "MEILI_IGNORE_MISSING_SNAPSHOT")]
    pub ignore_missing_snapshot: bool,

    /// The engine will skip snapshot importation and not return an error in such case.
    #[structopt(long, requires = "load-from-snapshot", env = "MEILI_IGNORE_SNAPSHOT_IF_DB_EXISTS")]
    pub ignore_snapshot_if_db_exists: bool,

    /// Defines the directory path where meilisearch will create snapshot each snapshot_time_gap.
    #[structopt(long, env = "MEILI_SNAPSHOT_PATH")]
    pub snapshot_path: Option<PathBuf>,

    /// Defines time interval, in seconds, between each snapshot creation.
    #[structopt(long, requires = "snapshot-path", env = "MEILI_SNAPSHOT_INTERVAL_SEC")]
    pub snapshot_interval_sec: Option<u64>,

<<<<<<< HEAD
    #[structopt(long)]
    pub raft_config: Option<PathBuf>,

    #[structopt(long)]
    pub raft_node_id: Option<u64>,
=======
    /// Folder where backups are created when the backup route is called.
    #[structopt(long, env = "MEILI_backup_folder", default_value = "backups/")]
    pub backup_folder: PathBuf,

    /// Import a backup from the specified path, must be a `.tar.gz` file.
    #[structopt(long, env = "MEILI_IMPORT_BACKUP", conflicts_with = "load-from-snapshot")]
    pub import_backup: Option<PathBuf>,

    /// The batch size used in the importation process, the bigger it is the faster the backup is created.
    #[structopt(long, env = "MEILI_BACKUP_BATCH_SIZE", default_value = "1024")]
    pub backup_batch_size: usize,
>>>>>>> f313de98
}

impl Opt {
    pub fn get_ssl_config(&self) -> Result<Option<rustls::ServerConfig>, Box<dyn error::Error>> {
        if let (Some(cert_path), Some(key_path)) = (&self.ssl_cert_path, &self.ssl_key_path) {
            let client_auth = match &self.ssl_auth_path {
                Some(auth_path) => {
                    let roots = load_certs(auth_path.to_path_buf())?;
                    let mut client_auth_roots = RootCertStore::empty();
                    for root in roots {
                        client_auth_roots.add(&root).unwrap();
                    }
                    if self.ssl_require_auth {
                        AllowAnyAuthenticatedClient::new(client_auth_roots)
                    } else {
                        AllowAnyAnonymousOrAuthenticatedClient::new(client_auth_roots)
                    }
                }
                None => NoClientAuth::new(),
            };

            let mut config = rustls::ServerConfig::new(client_auth);
            config.key_log = Arc::new(rustls::KeyLogFile::new());

            let certs = load_certs(cert_path.to_path_buf())?;
            let privkey = load_private_key(key_path.to_path_buf())?;
            let ocsp = load_ocsp(&self.ssl_ocsp_path)?;
            config
                .set_single_cert_with_ocsp_and_sct(certs, privkey, ocsp, vec![])
                .map_err(|_| "bad certificates/private key")?;

            if self.ssl_resumption {
                config.set_persistence(rustls::ServerSessionMemoryCache::new(256));
            }

            if self.ssl_tickets {
                config.ticketer = rustls::Ticketer::new();
            }

            Ok(Some(config))
        } else {
            Ok(None)
        }
    }
}

fn load_certs(filename: PathBuf) -> Result<Vec<rustls::Certificate>, Box<dyn error::Error>> {
    let certfile = fs::File::open(filename).map_err(|_| "cannot open certificate file")?;
    let mut reader = BufReader::new(certfile);
    Ok(certs(&mut reader).map_err(|_| "cannot read certificate file")?)
}

fn load_private_key(filename: PathBuf) -> Result<rustls::PrivateKey, Box<dyn error::Error>> {
    let rsa_keys = {
        let keyfile =
            fs::File::open(filename.clone()).map_err(|_| "cannot open private key file")?;
        let mut reader = BufReader::new(keyfile);
        rsa_private_keys(&mut reader).map_err(|_| "file contains invalid rsa private key")?
    };

    let pkcs8_keys = {
        let keyfile = fs::File::open(filename).map_err(|_| "cannot open private key file")?;
        let mut reader = BufReader::new(keyfile);
        pkcs8_private_keys(&mut reader)
            .map_err(|_| "file contains invalid pkcs8 private key (encrypted keys not supported)")?
    };

    // prefer to load pkcs8 keys
    if !pkcs8_keys.is_empty() {
        Ok(pkcs8_keys[0].clone())
    } else {
        assert!(!rsa_keys.is_empty());
        Ok(rsa_keys[0].clone())
    }
}

fn load_ocsp(filename: &Option<PathBuf>) -> Result<Vec<u8>, Box<dyn error::Error>> {
    let mut ret = Vec::new();

    if let Some(ref name) = filename {
        fs::File::open(name)
            .map_err(|_| "cannot open ocsp file")?
            .read_to_end(&mut ret)
            .map_err(|_| "cannot read oscp file")?;
    }

    Ok(ret)
}<|MERGE_RESOLUTION|>--- conflicted
+++ resolved
@@ -116,13 +116,9 @@
     #[structopt(long, requires = "snapshot-path", env = "MEILI_SNAPSHOT_INTERVAL_SEC")]
     pub snapshot_interval_sec: Option<u64>,
 
-<<<<<<< HEAD
     #[structopt(long)]
     pub raft_config: Option<PathBuf>,
 
-    #[structopt(long)]
-    pub raft_node_id: Option<u64>,
-=======
     /// Folder where backups are created when the backup route is called.
     #[structopt(long, env = "MEILI_backup_folder", default_value = "backups/")]
     pub backup_folder: PathBuf,
@@ -134,7 +130,6 @@
     /// The batch size used in the importation process, the bigger it is the faster the backup is created.
     #[structopt(long, env = "MEILI_BACKUP_BATCH_SIZE", default_value = "1024")]
     pub backup_batch_size: usize,
->>>>>>> f313de98
 }
 
 impl Opt {
