use std::collections::HashMap;

use once_cell::sync::Lazy;
use serde_json::{json, Value};

use crate::common::Server;

static DEFAULT_SETTINGS_VALUES: Lazy<HashMap<&'static str, Value>> = Lazy::new(|| {
    let mut map = HashMap::new();
    map.insert("displayed_attributes", json!(["*"]));
    map.insert("searchable_attributes", json!(["*"]));
    map.insert("filterable_attributes", json!([]));
    map.insert("distinct_attribute", json!(Value::Null));
    map.insert(
        "ranking_rules",
        json!([
            "words",
            "typo",
            "proximity",
            "attribute",
            "sort",
            "exactness"
        ]),
    );
    map.insert("stop_words", json!([]));
    map.insert("synonyms", json!({}));
    map
});

#[actix_rt::test]
async fn get_settings_unexisting_index() {
    let server = Server::new().await;
    let (response, code) = server.index("test").settings().await;
    assert_eq!(code, 404, "{}", response)
}

#[actix_rt::test]
async fn get_settings() {
    let server = Server::new().await;
    let index = server.index("test");
    index.create(None).await;
    index.wait_task(0).await;
    let (response, code) = index.settings().await;
    assert_eq!(code, 200);
    let settings = response.as_object().unwrap();
    assert_eq!(settings.keys().len(), 8);
    assert_eq!(settings["displayedAttributes"], json!(["*"]));
    assert_eq!(settings["searchableAttributes"], json!(["*"]));
    assert_eq!(settings["filterableAttributes"], json!([]));
    assert_eq!(settings["sortableAttributes"], json!([]));
    assert_eq!(settings["distinctAttribute"], json!(null));
    assert_eq!(
        settings["rankingRules"],
        json!([
            "words",
            "typo",
            "proximity",
            "attribute",
            "sort",
            "exactness"
        ])
    );
    assert_eq!(settings["stopWords"], json!([]));
}

#[actix_rt::test]
async fn error_update_settings_unknown_field() {
    let server = Server::new().await;
    let index = server.index("test");
    let (_response, code) = index.update_settings(json!({"foo": 12})).await;
    assert_eq!(code, 400);
}

#[actix_rt::test]
async fn test_partial_update() {
    let server = Server::new().await;
    let index = server.index("test");
    let (_response, _code) = index
        .update_settings(json!({"displayedAttributes": ["foo"]}))
        .await;
    index.wait_task(0).await;
    let (response, code) = index.settings().await;
    assert_eq!(code, 200);
    assert_eq!(response["displayedAttributes"], json!(["foo"]));
    assert_eq!(response["searchableAttributes"], json!(["*"]));

    let (_response, _) = index
        .update_settings(json!({"searchableAttributes": ["bar"]}))
        .await;
    index.wait_task(1).await;

    let (response, code) = index.settings().await;
    assert_eq!(code, 200);
    assert_eq!(response["displayedAttributes"], json!(["foo"]));
    assert_eq!(response["searchableAttributes"], json!(["bar"]));
}

#[actix_rt::test]
async fn error_delete_settings_unexisting_index() {
    let server = Server::new().await;
    let index = server.index("test");
<<<<<<< HEAD
    let (_response, code) = index.delete_settings().await;
    assert_eq!(code, 202);

    let response = index.wait_task(0).await;

    assert_eq!(response["status"], "failed");
=======
    let (response, code) = index.delete_settings().await;

    let expected_response = json!({
        "message": "Index `test` not found.",
        "code": "index_not_found",
        "type": "invalid_request",
        "link": "https://docs.meilisearch.com/errors#index_not_found"
    });

    assert_eq!(response, expected_response);
    assert_eq!(code, 404);
>>>>>>> c9f37264
}

#[actix_rt::test]
async fn reset_all_settings() {
    let server = Server::new().await;
    let index = server.index("test");

    let documents = json!([
        {
            "id": 1,
            "name": "curqui",
            "age": 99
        }
    ]);

    let (response, code) = index.add_documents(documents, None).await;
    assert_eq!(code, 202);
    assert_eq!(response["uid"], 0);
    index.wait_task(0).await;

    index
        .update_settings(json!({"displayedAttributes": ["name", "age"], "searchableAttributes": ["name"], "stopWords": ["the"], "filterableAttributes": ["age"], "synonyms": {"puppy": ["dog", "doggo", "potat"] }}))
        .await;
    index.wait_task(1).await;
    let (response, code) = index.settings().await;
    assert_eq!(code, 200);
    assert_eq!(response["displayedAttributes"], json!(["name", "age"]));
    assert_eq!(response["searchableAttributes"], json!(["name"]));
    assert_eq!(response["stopWords"], json!(["the"]));
    assert_eq!(
        response["synonyms"],
        json!({"puppy": ["dog", "doggo", "potat"] })
    );
    assert_eq!(response["filterableAttributes"], json!(["age"]));

    index.delete_settings().await;
    index.wait_task(2).await;

    let (response, code) = index.settings().await;
    assert_eq!(code, 200);
    assert_eq!(response["displayedAttributes"], json!(["*"]));
    assert_eq!(response["searchableAttributes"], json!(["*"]));
    assert_eq!(response["stopWords"], json!([]));
    assert_eq!(response["filterableAttributes"], json!([]));
    assert_eq!(response["synonyms"], json!({}));

    let (response, code) = index.get_document(1, None).await;
    assert_eq!(code, 200);
    assert!(response.as_object().unwrap().get("age").is_some());
}

#[actix_rt::test]
async fn update_setting_unexisting_index() {
    let server = Server::new().await;
    let index = server.index("test");
    let (_response, code) = index.update_settings(json!({})).await;
    assert_eq!(code, 202);
    let response = index.wait_task(0).await;
    assert_eq!(response["status"], "succeeded");
    let (_response, code) = index.get().await;
    assert_eq!(code, 200);
    index.delete_settings().await;
    let response = index.wait_task(1).await;
    assert_eq!(response["status"], "succeeded");
}

#[actix_rt::test]
async fn error_update_setting_unexisting_index_invalid_uid() {
    let server = Server::new().await;
    let index = server.index("test##!  ");
    let (response, code) = index.update_settings(json!({})).await;
<<<<<<< HEAD
    assert_eq!(code, 400);

    let expected = json!({
        "message": "`test##!  ` is not a valid index uid. Index uid can be an integer or a string containing only alphanumeric characters, hyphens (-) and underscores (_).",
        "code": "invalid_index_uid",
        "type": "invalid_request",
        "link": "https://docs.meilisearch.com/errors#invalid_index_uid"});

    assert_eq!(response, expected);
=======

    let expected_response = json!({
        "message": "`test##!  ` is not a valid index uid. Index uid can be an integer or a string containing only alphanumeric characters, hyphens (-) and underscores (_).",
        "code": "invalid_index_uid",
        "type": "invalid_request",
        "link": "https://docs.meilisearch.com/errors#invalid_index_uid"
    });

    assert_eq!(response, expected_response);
    assert_eq!(code, 400);
>>>>>>> c9f37264
}

macro_rules! test_setting_routes {
    ($($setting:ident), *) => {
        $(
            mod $setting {
                use crate::common::Server;
                use super::DEFAULT_SETTINGS_VALUES;

                #[actix_rt::test]
                async fn get_unexisting_index() {
                    let server = Server::new().await;
                    let url = format!("/indexes/test/settings/{}",
                        stringify!($setting)
                        .chars()
                        .map(|c| if c == '_' { '-' } else { c })
                        .collect::<String>());
                    let (_response, code) = server.service.get(url).await;
                    assert_eq!(code, 404);
                }

                #[actix_rt::test]
                async fn update_unexisting_index() {
                    let server = Server::new().await;
                    let url = format!("/indexes/test/settings/{}",
                        stringify!($setting)
                        .chars()
                        .map(|c| if c == '_' { '-' } else { c })
                        .collect::<String>());
                    let (response, code) = server.service.post(url, serde_json::Value::Null).await;
                    assert_eq!(code, 202, "{}", response);
                    server.index("").wait_task(0).await;
                    let (response, code) = server.index("test").get().await;
                    assert_eq!(code, 200, "{}", response);
                }

                #[actix_rt::test]
                async fn delete_unexisting_index() {
                    let server = Server::new().await;
                    let url = format!("/indexes/test/settings/{}",
                        stringify!($setting)
                        .chars()
                        .map(|c| if c == '_' { '-' } else { c })
                        .collect::<String>());
                    let (_, code) = server.service.delete(url).await;
                    assert_eq!(code, 202);
                    let response = server.index("").wait_task(0).await;
                    assert_eq!(response["status"], "failed");
                }

                #[actix_rt::test]
                async fn get_default() {
                    let server = Server::new().await;
                    let index = server.index("test");
                    let (response, code) = index.create(None).await;
                    assert_eq!(code, 202, "{}", response);
                    index.wait_task(0).await;
                    let url = format!("/indexes/test/settings/{}",
                        stringify!($setting)
                        .chars()
                        .map(|c| if c == '_' { '-' } else { c })
                        .collect::<String>());
                    let (response, code) = server.service.get(url).await;
                    assert_eq!(code, 200, "{}", response);
                    let expected = DEFAULT_SETTINGS_VALUES.get(stringify!($setting)).unwrap();
                    assert_eq!(expected, &response);
                }
            }
        )*
    };
}

test_setting_routes!(
    filterable_attributes,
    displayed_attributes,
    searchable_attributes,
    distinct_attribute,
    stop_words,
    ranking_rules,
    synonyms
);

#[actix_rt::test]
async fn error_set_invalid_ranking_rules() {
    let server = Server::new().await;
    let index = server.index("test");
    index.create(None).await;

    let (_response, _code) = index
        .update_settings(json!({ "rankingRules": [ "manyTheFish"]}))
        .await;
    index.wait_update_id(0).await;
    let (response, code) = index.get_update(0).await;

    assert_eq!(code, 200);
    assert_eq!(response["status"], "failed");

    let expected_error = json!({
        "message": r#"`manyTheFish` ranking rule is invalid. Valid ranking rules are Words, Typo, Sort, Proximity, Attribute, Exactness and custom ranking rules."#,
        "code": "invalid_ranking_rule",
        "type": "invalid_request",
        "link": "https://docs.meilisearch.com/errors#invalid_ranking_rule"
    });

    assert_eq!(response["error"], expected_error);
}

#[actix_rt::test]
async fn set_and_reset_distinct_attribute_with_dedicated_route() {
    let server = Server::new().await;
    let index = server.index("test");

    let (_response, _code) = index.update_distinct_attribute(json!("test")).await;
    index.wait_update_id(0).await;

    let (response, _) = index.get_distinct_attribute().await;

    assert_eq!(response, "test");

    index.update_distinct_attribute(json!(null)).await;

    index.wait_update_id(1).await;

    let (response, _) = index.get_distinct_attribute().await;

    assert_eq!(response, json!(null));
}<|MERGE_RESOLUTION|>--- conflicted
+++ resolved
@@ -99,26 +99,12 @@
 async fn error_delete_settings_unexisting_index() {
     let server = Server::new().await;
     let index = server.index("test");
-<<<<<<< HEAD
     let (_response, code) = index.delete_settings().await;
     assert_eq!(code, 202);
 
     let response = index.wait_task(0).await;
 
     assert_eq!(response["status"], "failed");
-=======
-    let (response, code) = index.delete_settings().await;
-
-    let expected_response = json!({
-        "message": "Index `test` not found.",
-        "code": "index_not_found",
-        "type": "invalid_request",
-        "link": "https://docs.meilisearch.com/errors#index_not_found"
-    });
-
-    assert_eq!(response, expected_response);
-    assert_eq!(code, 404);
->>>>>>> c9f37264
 }
 
 #[actix_rt::test]
@@ -190,7 +176,6 @@
     let server = Server::new().await;
     let index = server.index("test##!  ");
     let (response, code) = index.update_settings(json!({})).await;
-<<<<<<< HEAD
     assert_eq!(code, 400);
 
     let expected = json!({
@@ -200,18 +185,6 @@
         "link": "https://docs.meilisearch.com/errors#invalid_index_uid"});
 
     assert_eq!(response, expected);
-=======
-
-    let expected_response = json!({
-        "message": "`test##!  ` is not a valid index uid. Index uid can be an integer or a string containing only alphanumeric characters, hyphens (-) and underscores (_).",
-        "code": "invalid_index_uid",
-        "type": "invalid_request",
-        "link": "https://docs.meilisearch.com/errors#invalid_index_uid"
-    });
-
-    assert_eq!(response, expected_response);
-    assert_eq!(code, 400);
->>>>>>> c9f37264
 }
 
 macro_rules! test_setting_routes {
@@ -292,50 +265,4 @@
     stop_words,
     ranking_rules,
     synonyms
-);
-
-#[actix_rt::test]
-async fn error_set_invalid_ranking_rules() {
-    let server = Server::new().await;
-    let index = server.index("test");
-    index.create(None).await;
-
-    let (_response, _code) = index
-        .update_settings(json!({ "rankingRules": [ "manyTheFish"]}))
-        .await;
-    index.wait_update_id(0).await;
-    let (response, code) = index.get_update(0).await;
-
-    assert_eq!(code, 200);
-    assert_eq!(response["status"], "failed");
-
-    let expected_error = json!({
-        "message": r#"`manyTheFish` ranking rule is invalid. Valid ranking rules are Words, Typo, Sort, Proximity, Attribute, Exactness and custom ranking rules."#,
-        "code": "invalid_ranking_rule",
-        "type": "invalid_request",
-        "link": "https://docs.meilisearch.com/errors#invalid_ranking_rule"
-    });
-
-    assert_eq!(response["error"], expected_error);
-}
-
-#[actix_rt::test]
-async fn set_and_reset_distinct_attribute_with_dedicated_route() {
-    let server = Server::new().await;
-    let index = server.index("test");
-
-    let (_response, _code) = index.update_distinct_attribute(json!("test")).await;
-    index.wait_update_id(0).await;
-
-    let (response, _) = index.get_distinct_attribute().await;
-
-    assert_eq!(response, "test");
-
-    index.update_distinct_attribute(json!(null)).await;
-
-    index.wait_update_id(1).await;
-
-    let (response, _) = index.get_distinct_attribute().await;
-
-    assert_eq!(response, json!(null));
-}+);